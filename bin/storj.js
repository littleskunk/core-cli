#!/usr/bin/env node

'use strict';

var program = require('commander');
var fs = require('fs');
var os = require('os');
var platform = os.platform();
var path = require('path');
var prompt = require('prompt');
var colors = require('colors/safe');
var storj = require('storj-lib');
var merge = require('merge');
var logger = require('./logger');
var log = logger().log;
var utils = require('./utils');
var actions = require('./index');
var url = require('url');

var HOME = platform !== 'win32' ? process.env.HOME : process.env.USERPROFILE;
var DATADIR = path.join(HOME, '.storjcli');

if (!storj.utils.existsSync(DATADIR)) {
  fs.mkdirSync(DATADIR);
}

prompt.message = colors.bold.cyan(' [...]');
prompt.delimiter = colors.cyan('  > ');
program._storj = {};

program.version(
  'Storjcli: ' + require('../package').version + ' | ' +
  'Core: ' + storj.version.software
);
program.option('-u, --url <url>', 'set the base url for the api');
program.option('-n, --byname', 'treat ids as names');
program.option('-k, --keypass <password>', 'unlock keyring without prompt');
program.option('-d, --debug', 'display debug data', 4);

program._storj.loglevel = function() {
  return program.debug || 3;
};

program._storj.getURL = function() {
  return program.url || process.env.STORJ_BRIDGE || 'https://api.storj.io';
};

program._storj.path = function(prefix) {
  var file = prefix + url.parse(program._storj.getURL()).hostname +')';
  return path.join(DATADIR, file);
};

program._storj.keypath = program._storj.path('id_ecdsa_(');
program._storj.idpath = program._storj.path('id_user_(');

program._storj.PrivateClient = function(options) {
  if (typeof options === 'undefined') {
    options = {};
  }

  options.blacklistFolder = DATADIR;
  options.requestTimeout = options.requestTimeout || 10000;

  return storj.BridgeClient(program._storj.getURL(), merge({
    keyPair: program._storj.loadKeyPair(),
    logger: logger(program._storj.loglevel()).log
  }, options));
};

program._storj.PublicClient = function() {
  return storj.BridgeClient(
    program._storj.getURL(),
    { logger: logger(program._storj.loglevel()).log }
  );
};

program._storj.getKeyPass = function() {
  return program.keypass || process.env.STORJ_KEYPASS || null;
};

program._storj.loadKeyPair = function(){
  if (!storj.utils.existsSync(program._storj.keypath)) {
    log('error', 'You have not authenticated, please login.');
    process.exit(1);
  }

  return storj.KeyPair(fs.readFileSync(program._storj.keypath).toString());
};

/**
  * Calculate real bucket id from either bucket name or id
  * @param {String} bucketArg - Bucket name or bucket id
  * @param {String} [userId] - override your own id
  */
program._storj.getRealBucketId = function(bucketArg, userId){
  // return bucketArg if we don't have a userId
  if (!storj.utils.existsSync(program._storj.idpath) && !userId) {
    return bucketArg;
  }
  // retrieve our own id if one was not passed in
  if (!userId) {
    userId = fs.readFileSync(program._storj.idpath).toString();
  }
  // translate to name if argument doesn't match id or resolution is forced
  if (!bucketArg.match(/^[0-9a-f]{24}$/i) || program.byname) {
    return storj.utils.calculateBucketId(userId, bucketArg);
  }
  return bucketArg;
};

/**
  * Calculate real file id from either file name or id
  * @param {String} bucketId - Bucket id
  * @param {String} fileArg - file name or file id
  */
program._storj.getRealFileId = function(bucketId, fileArg){
  if(!fileArg.match(/^[0-9a-f]{24}$/i) || program.byname){
    return storj.utils.calculateFileId(bucketId, fileArg);
  }
  return fileArg;
};

var ACTIONS = {
  fallthrough: function(command) {
    log(
      'error',
      'Unknown command "%s", please use --help for assistance',
      command
    );
    program.help();
  },
  upload: function(bucket, filepath, env) {
    bucket = program._storj.getRealBucketId(bucket, env.user);
    var options = {
      filepath: filepath,
      keypass: program._storj.getKeyPass(),
      env: env
    };
    var uploader;

    try {
      uploader = new actions.Uploader(
        program._storj.PrivateClient,
        bucket,
        options
      );
    } catch(err) {
      return log('error', err.message);
    }

    uploader.start(function(err) {
      if (err) {
        log('error', err.message);
        process.exit(1);
      }
    });
  },
  download: function(bucket, id, filepath, env) {
    bucket = program._storj.getRealBucketId(bucket, env.user);
    id = program._storj.getRealFileId(bucket, id);
    var options = {
      filepath: filepath,
      keypass: program._storj.getKeyPass(),
      env: env
    };
    var downloader;

    try {
      downloader = new actions.Downloader(
        program._storj.PrivateClient,
        id,
        bucket,
        options
      );
    } catch(err) {
      return log('error', err.message);
    }

    downloader.start(function(err) {
      if (err) {
        log('error', err.message);
        process.exit(1);
      }
    });
  }
};

program
  .command('get-info')
  .description('get remote api information')
  .action(actions.account.getInfo.bind(program));

program
  .command('register')
  .description('register a new account with the storj api')
  .action(actions.account.register.bind(program));

program
  .command('login')
  .description('authorize this device to access your storj api account')
  .action(actions.account.login.bind(program));

program
  .command('logout')
  .description('revoke this device\'s access your storj api account')
  .action(actions.account.logout.bind(program));

program
  .command('reset-password <email>')
  .description('request an account password reset email')
  .action(actions.account.resetpassword.bind(program));

program
  .command('list-keys')
  .description('list your registered public keys')
  .action(actions.keys.list.bind(program));

program
  .command('add-key <pubkey>')
  .description('register the given public key')
  .action(actions.keys.add.bind(program));

program
  .command('remove-key <pubkey>')
  .option('-f, --force', 'skip confirmation prompt')
  .description('invalidates the registered public key')
  .action(actions.keys.remove.bind(program));

program
  .command('list-buckets')
  .description('list your storage buckets')
  .action(actions.buckets.list.bind(program));

program
  .command('get-bucket <bucket-id>')
  .description('get specific storage bucket information')
  .action(actions.buckets.get.bind(program));

program
  .command('add-bucket [name] [storage] [transfer]')
  .description('create a new storage bucket')
  .action(actions.buckets.add.bind(program));

program
  .command('remove-bucket <bucket-id>')
  .option('-f, --force', 'skip confirmation prompt')
  .description('destroys a specific storage bucket')
  .action(actions.buckets.remove.bind(program));

program
  .command('update-bucket <bucket-id> [name] [storage] [transfer]')
  .description('updates a specific storage bucket')
  .action(actions.buckets.update.bind(program));

program
  .command('make-public <bucket-id>')
  .option('--pull', 'make PULL operations public')
  .option('--push', 'make PUSH operations public')
  .description('makes a specific storage bucket public, ' +
    'uploading bucket key to bridge')
  .action(actions.buckets.makePublic.bind(program));

program
  .command('add-frame')
  .description('creates a new file staging frame')
  .action(actions.frames.add.bind(program));

program
  .command('list-frames')
  .description('lists your file staging frames')
  .action(actions.frames.list.bind(program));

program
  .command('get-frame <frame-id>')
  .description('retreives the file staging frame by id')
  .action(actions.frames.get.bind(program));

program
  .command('remove-frame <frame-id>')
  .option('-f, --force', 'skip confirmation prompt')
  .description('removes the file staging frame by id')
  .action(actions.frames.remove.bind(program));

program
  .command('export-keyring <directory>')
  .description('compresses and exports keyring to specific directory')
  .action(utils.exportkeyring.bind(program));

program
  .command('import-keyring <path>')
  .description('imports keyring tarball into current keyring')
  .action(utils.importkeyring.bind(program));

program
  .command('get-file-info <bucket-id> <file-id>')
  .description('gets information about a file')
  .action(actions.files.getInfo.bind(program));

program
  .command('list-files <bucket-id>')
  .description('list the files in a specific storage bucket')
  .action(actions.files.list.bind(program));

program
  .command('list-mirrors <bucket-id> <file-id>')
  .description('list the mirrors for a given file')
  .action(actions.files.listMirrors.bind(program));

program
  .command('remove-file <bucket-id> <file-id>')
  .option('-f, --force', 'skip confirmation prompt')
  .description('delete a file pointer from a specific bucket')
  .action(actions.files.remove.bind(program));

program
  .command('upload-file <bucket-id> <file-glob>')
  .option('-c, --concurrency <count>', 'max shard upload concurrency')
  .option('-C, --fileconcurrency <count>', 'max file upload concurrency', 1)
  .option('-u, --user <user>', 'user id for public name resolution', null)
  .description('upload a file or files to the network and track in a bucket')
  .action(ACTIONS.upload);

program
  .command('create-mirrors <bucket-id> <file-id>')
  .option('-r, --redundancy [mirrors]', 'mirrors to create for file', 3)
  .description('create redundant mirrors for the given file')
  .action(actions.files.mirror.bind(program));

program
  .command('download-file <bucket-id> <file-id> <filepath>')
  .option('-x, --exclude <nodeID,nodeID...>', 'mirrors to create for file', '')
  .option('-u, --user <user>', 'user id for public name resolution', null)
  .description('download a file from the network with a pointer from a bucket')
  .action(ACTIONS.download);

program
  .command('generate-key')
  .option('-s, --save <path>', 'save the generated private key')
  .option('-e, --encrypt <passphrase>', 'encrypt the generated private key')
  .description('generate a new ecdsa key pair and print it')
  .action(utils.generatekey.bind(program));

program
  .command('get-contact <nodeid>')
  .description('get the contact information for a given node id')
  .action(actions.contacts.get.bind(program));

program
  .command('get-pointers <bucket-id> <file-id>')
  .option('-s, --skip <index>', 'starting index for file slice', 0)
  .option('-n, --limit <number>', 'total pointers to return from index', 6)
  .description('get pointers metadata for a file in a bucket')
  .action(actions.files.getpointers.bind(program));

program
  .command('create-token <bucket-id> <operation>')
  .description('create a push or pull token for a file')
  .action(actions.buckets.createtoken.bind(program));

program
  .command('list-contacts [page]')
  .option('-c, --connected', 'limit results to connected nodes')
  .description('list the peers known to the remote bridge')
  .action(actions.contacts.list.bind(program));

program
  .command('prepare-audits <total> <filepath>')
  .description('generates a series of challenges used to prove file possession')
  .action(utils.prepareaudits.bind(program));

program
  .command('prove-file <merkleleaves> <challenge> <filepath>')
  .description('generates a proof from the comma-delimited tree and challenge')
  .action(utils.provefile.bind(program));

program
  .command('change-keyring')
  .description('change the keyring password')
  .action(utils.changekeyring.bind(program));

  program
    .command('reset-keyring')
    .description('delete the current keyring and start a new one')
    .action(utils.resetkeyring.bind(program));

program
  .command('sign-message <privatekey> <message>')
  .option('-c, --compact', 'use bitcoin-style compact signature')
  .description('signs the message using the supplied private key')
  .action(utils.signmessage.bind(program));

program
  .command('stream-file <bucket-id> <file-id>')
  .option('-x, --exclude <nodeID,nodeID...>', 'mirrors to create for file', '')
  .description('stream a file from the network and write to stdout')
  .action(actions.files.stream.bind(program));

program
  .command('verify-proof <root> <depth> <proof>')
  .description('verifies the proof response given the merkle root and depth')
  .action(utils.verifyproof.bind(program));

program
<<<<<<< HEAD
  .command('test <bucket-id>')
  .option('-c, --concurrency <count>', 'max pointer concurrency')
  .description('get pointers metadata for all files in a bucket')
  .action(actions.files.getallpointers.bind(program));
=======
  .command('generate-seed')
  .description('generates new deterministic seed')
  .action(actions.seed.generateSeed.bind(program));

program
  .command('print-seed')
  .description('prints the human readable deterministic seed')
  .action(actions.seed.printSeed.bind(program));

program
  .command('import-seed')
  .description('imports deterministic seed from another device')
  .action(actions.seed.importSeed.bind(program));

program
  .command('delete-seed')
  .description('deletes the deterministic seed from the keyring')
  .action(actions.seed.deleteSeed.bind(program));

>>>>>>> b98a2f63

program
  .command('*')
  .description('prints the usage information to the console')
  .action(ACTIONS.fallthrough);

// NB: If piping output to another program that does not consume all the output
// NB: (like `head`), don't throw an error.
process.stdout.on('error', function(err) {
  if (err.code === 'EPIPE') {
    process.exit(0);
  }
});

program.parse(process.argv);

// Awwwww <3
if (process.argv.length < 3) {
  return program.help();
}<|MERGE_RESOLUTION|>--- conflicted
+++ resolved
@@ -401,12 +401,11 @@
   .action(utils.verifyproof.bind(program));
 
 program
-<<<<<<< HEAD
   .command('test <bucket-id>')
-  .option('-c, --concurrency <count>', 'max pointer concurrency')
   .description('get pointers metadata for all files in a bucket')
   .action(actions.files.getallpointers.bind(program));
-=======
+
+program
   .command('generate-seed')
   .description('generates new deterministic seed')
   .action(actions.seed.generateSeed.bind(program));
@@ -426,7 +425,6 @@
   .description('deletes the deterministic seed from the keyring')
   .action(actions.seed.deleteSeed.bind(program));
 
->>>>>>> b98a2f63
 
 program
   .command('*')
