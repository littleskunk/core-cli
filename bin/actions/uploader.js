--- conflicted
+++ resolved
@@ -171,42 +171,6 @@
   var fileId = storj.utils.calculateFileId(self.bucket, filename);
   var retry = 0;
 
-<<<<<<< HEAD
-  function _getFileInfo() {
-    log(
-      'info',
-      '[ %s ] Getting file info... (retry: %s)',
-      [ filename, retry ]
-    );
-      
-    self.client.getFileInfo(self.bucket, fileId, function(err, fileInfo){
-      if (err && err.message.indexOf('File not found') === -1 ) {
-        
-        if (retry < 6) {
-          retry++;
-          return _getFileInfo();
-        }
-        
-        return err;
-      }
-    
-      if(fileInfo){
-        var date = (new Date().toISOString()).replace(/:/g, ';');
-        var newFilename = '(' + date + ')-' + filename;
-        log(
-          'warn',
-          '[ %s ] Already exists in bucket. Uploading to ' + newFilename,
-          filename
-        );
-        return callback(null, newFilename, filepath);
-      }
-      return callback(null, filename, filepath);
-    });
-  }
-  
-  return _getFileInfo();
-}; 
-=======
   self.client.getFileInfo(self.bucket, fileId, function(err, fileInfo){
     if (fileInfo) {
       var date = (new Date().toISOString()).replace(/:/g, ';');
@@ -223,7 +187,6 @@
     callback(null, filepath);
   });
 };
->>>>>>> b98a2f63
 
 /**
  * Create temp dir for storing encrypted versions of files to be uploaded.
