{
  "name": "storj-cli",
  "version": "3.1.0",
  "description": "access your data on the storj network via command line",
  "main": "bin/index.js",
  "directories": {
    "test": "test",
    "bin": "bin"
  },
  "scripts": {
    "test": "npm run testsuite && npm run linter",
    "testsuite": "./node_modules/.bin/mocha test/**/*.js",
    "coverage": "./node_modules/.bin/istanbul cover ./node_modules/.bin/_mocha -- --recursive",
    "linter": "./node_modules/.bin/jshint --config .jshintrc ./bin ./test"
  },
  "bin": {
    "storj": "bin/storj.js"
  },
  "keywords": [
    "storj",
    "p2p"
  ],
  "repository": {
    "type": "git",
    "url": "https://github.com/storj/core-cli.git"
  },
  "author": "Alex Leitner <https://github.com/aleitner>",
  "contributors": [
    {
      "name": "Gordon Hall",
      "url": "gordonwritescode.com"
    },
    {
      "name": "littleskunk",
      "url": "https://github.com/littleskunk"
    }
  ],
  "license": "LGPL-3.0",
  "engines": {
    "node": "^6.9.1"
  },
  "dependencies": {
<<<<<<< HEAD
    "storj-lib": "littleskunk/core#test",
=======
>>>>>>> b98a2f63
    "async": "^1.5.2",
    "colors": "^1.1.2",
    "commander": "^2.9.0",
    "globule": "^1.0.0",
    "json-stable-stringify": "^1.0.1",
    "merge": "^1.2.0",
    "os-monitor": "1.0.4",
    "prompt": "^1.0.0",
    "rimraf": "^2.5.3",
    "storj-lib": "^6.0.2",
    "through": "^2.3.8",
    "tmp": "0.0.28",
    "url": "0.11.0"
  },
  "devDependencies": {
    "chai": "^3.5.0",
    "coveralls": "^2.11.15",
    "istanbul": "^0.4.5",
    "jshint": "^2.9.4",
    "mocha": "^3.1.2",
    "proxyquire": "^1.7.10",
    "sinon": "^1.17.6"
  }
}<|MERGE_RESOLUTION|>--- conflicted
+++ resolved
@@ -40,10 +40,6 @@
     "node": "^6.9.1"
   },
   "dependencies": {
-<<<<<<< HEAD
-    "storj-lib": "littleskunk/core#test",
-=======
->>>>>>> b98a2f63
     "async": "^1.5.2",
     "colors": "^1.1.2",
     "commander": "^2.9.0",
@@ -53,7 +49,7 @@
     "os-monitor": "1.0.4",
     "prompt": "^1.0.0",
     "rimraf": "^2.5.3",
-    "storj-lib": "^6.0.2",
+    "storj-lib": "littleskunk/core#test",
     "through": "^2.3.8",
     "tmp": "0.0.28",
     "url": "0.11.0"
