{
  "name": "storj-cli",
  "version": "2.0.0",
  "description": "implementation of the storj protocol for node.js and the browser",
  "main": "bin/index.js",
  "directories": {
    "test": "test",
    "bin": "bin"
  },
  "bin": {
    "storj": "bin/storj.js"
  },
  "keywords": [
    "storj",
    "p2p"
  ],
  "repository": {
    "type": "git",
    "url": "https://github.com/storj/core-cli.git"
  },
  "author": "Alex Leitner <https://github.com/aleitner>",
  "contributors": [
    {
      "name": "Gordon Hall",
      "url": "gordonwritescode.com"
    },
    {
      "name": "littleskunk",
      "url": "https://github.com/littleskunk"
    }
  ],
  "license": "(LGPL-3.0)",
  "engines": {
    "node": "^4.4.4"
  },
  "dependencies": {
<<<<<<< HEAD
    "storj-lib": "littleskunk/core#test",
=======
    "storj-lib": "^5.0.0",
>>>>>>> d810a6e1
    "async": "^1.5.2",
    "colors": "^1.1.2",
    "commander": "^2.9.0",
    "globule": "^1.0.0",
    "json-stable-stringify": "^1.0.1",
    "merge": "^1.2.0",
    "os-monitor": "1.0.4",
    "prompt": "^1.0.0",
    "rimraf": "^2.5.3",
    "through": "^2.3.8",
    "tmp": "0.0.28",
    "url": "0.11.0"
  }
}<|MERGE_RESOLUTION|>--- conflicted
+++ resolved
@@ -34,11 +34,7 @@
     "node": "^4.4.4"
   },
   "dependencies": {
-<<<<<<< HEAD
     "storj-lib": "littleskunk/core#test",
-=======
-    "storj-lib": "^5.0.0",
->>>>>>> d810a6e1
     "async": "^1.5.2",
     "colors": "^1.1.2",
     "commander": "^2.9.0",
