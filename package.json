{
  "name": "storj-cli",
  "version": "4.0.0",
  "description": "access your data on the storj network via command line",
  "main": "bin/index.js",
  "directories": {
    "test": "test",
    "bin": "bin"
  },
  "scripts": {
    "test": "npm run testsuite && npm run linter",
    "testsuite": "./node_modules/.bin/mocha test/**/*.js",
    "coverage": "./node_modules/.bin/istanbul cover ./node_modules/.bin/_mocha -- --recursive",
    "linter": "./node_modules/.bin/jshint --config .jshintrc ./bin ./test"
  },
  "bin": {
    "storj": "bin/storj.js"
  },
  "keywords": [
    "storj",
    "p2p"
  ],
  "repository": {
    "type": "git",
    "url": "https://github.com/storj/core-cli.git"
  },
  "author": "Alex Leitner <https://github.com/aleitner>",
  "contributors": [
    {
      "name": "Gordon Hall",
      "url": "gordonwritescode.com"
    },
    {
      "name": "littleskunk",
      "url": "https://github.com/littleskunk"
    }
  ],
  "license": "LGPL-3.0",
  "engines": {
    "node": "^6.9.1"
  },
  "dependencies": {
    "async": "^1.5.2",
    "colors": "^1.1.2",
    "commander": "^2.9.0",
    "globule": "^1.0.0",
    "json-stable-stringify": "^1.0.1",
    "merge": "^1.2.0",
    "os-monitor": "1.0.4",
    "prompt": "^1.0.0",
    "rimraf": "^2.5.3",
<<<<<<< HEAD
    "storj-lib": "littleskunk/core#test",
=======
    "storj-lib": "^6.0.9",
>>>>>>> 2e2805f9
    "through": "^2.3.8",
    "tmp": "0.0.28",
    "url": "0.11.0"
  },
  "devDependencies": {
    "chai": "^3.5.0",
    "coveralls": "^2.11.15",
    "istanbul": "^0.4.5",
    "jshint": "^2.9.4",
    "mocha": "^3.1.2",
    "proxyquire": "^1.7.10",
    "sinon": "^1.17.6"
  }
}<|MERGE_RESOLUTION|>--- conflicted
+++ resolved
@@ -49,11 +49,7 @@
     "os-monitor": "1.0.4",
     "prompt": "^1.0.0",
     "rimraf": "^2.5.3",
-<<<<<<< HEAD
     "storj-lib": "littleskunk/core#test",
-=======
-    "storj-lib": "^6.0.9",
->>>>>>> 2e2805f9
     "through": "^2.3.8",
     "tmp": "0.0.28",
     "url": "0.11.0"
